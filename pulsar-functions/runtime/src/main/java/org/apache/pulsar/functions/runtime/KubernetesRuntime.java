/**
 * Licensed to the Apache Software Foundation (ASF) under one
 * or more contributor license agreements.  See the NOTICE file
 * distributed with this work for additional information
 * regarding copyright ownership.  The ASF licenses this file
 * to you under the Apache License, Version 2.0 (the
 * "License"); you may not use this file except in compliance
 * with the License.  You may obtain a copy of the License at
 *
 *   http://www.apache.org/licenses/LICENSE-2.0
 *
 * Unless required by applicable law or agreed to in writing,
 * software distributed under the License is distributed on an
 * "AS IS" BASIS, WITHOUT WARRANTIES OR CONDITIONS OF ANY
 * KIND, either express or implied.  See the License for the
 * specific language governing permissions and limitations
 * under the License.
 */

package org.apache.pulsar.functions.runtime;

import com.google.common.util.concurrent.FutureCallback;
import com.google.common.util.concurrent.Futures;
import com.google.common.util.concurrent.ListenableFuture;
import com.google.gson.Gson;
import com.google.gson.reflect.TypeToken;
import com.google.protobuf.Empty;
import com.google.protobuf.util.JsonFormat;
import com.squareup.okhttp.Response;
import io.grpc.ManagedChannel;
import io.grpc.ManagedChannelBuilder;
import io.kubernetes.client.apis.AppsV1Api;
import io.kubernetes.client.apis.CoreV1Api;
import io.kubernetes.client.custom.Quantity;
import io.kubernetes.client.models.*;
import lombok.Getter;
import lombok.extern.slf4j.Slf4j;
import org.apache.commons.lang.StringUtils;
import org.apache.pulsar.functions.instance.AuthenticationConfig;
import org.apache.pulsar.functions.instance.InstanceConfig;
import org.apache.pulsar.functions.metrics.PrometheusMetricsServer;
import org.apache.pulsar.functions.proto.Function;
import org.apache.pulsar.functions.proto.InstanceCommunication;
import org.apache.pulsar.functions.proto.InstanceCommunication.FunctionStatus;
import org.apache.pulsar.functions.proto.InstanceControlGrpc;
import org.apache.pulsar.functions.secretsprovider.EnvironmentBasedSecretsProvider;
import org.apache.pulsar.functions.secretsproviderconfigurator.SecretsProviderConfigurator;

import java.lang.reflect.Type;
import java.util.*;
import java.util.concurrent.CompletableFuture;
import java.util.concurrent.TimeUnit;
import java.util.regex.Matcher;
import java.util.regex.Pattern;

import static java.net.HttpURLConnection.HTTP_CONFLICT;

/**
 * Kubernetes based runtime for running functions.
 * This runtime provides the usual methods to start/stop/getfunctionstatus
 * interfaces to control the kubernetes job running function.
 * We first create a headless service and then a statefulset for starting function pods
 * Each function instance runs as a pod itself. The reason using statefulset as opposed
 * to a regular deployment is that functions require a unique instance_id for each instance.
 * The service abstraction is used for getting functionstatus.
 */
@Slf4j
class KubernetesRuntime implements Runtime {

    private static final String ENV_SHARD_ID = "SHARD_ID";
    private static final int maxJobNameSize = 55;
    private static final Integer GRPC_PORT = 9093;
    private static final Integer PROMETHEUS_PORT = 9094;
    private static final Double prometheusMetricsServerCpu = 0.1;
    private static final Long prometheusMetricsServerRam = 125000000l;
    public static final Pattern VALID_POD_NAME_REGEX =
            Pattern.compile("[a-z0-9]([-a-z0-9]*[a-z0-9])?(\\.[a-z0-9]([-a-z0-9]*[a-z0-9])?)*",
                    Pattern.CASE_INSENSITIVE);
    private static final String PULSARFUNCTIONS_CONTAINER_NAME = "pulsarfunction";

    private final AppsV1Api appsClient;
    private final CoreV1Api coreClient;
    static final List<String> TOLERATIONS = Collections.unmodifiableList(
            Arrays.asList(
                    "node.kubernetes.io/not-ready",
                    "node.alpha.kubernetes.io/notReady",
                    "node.alpha.kubernetes.io/unreachable"
            )
    );
    private static final long GRPC_TIMEOUT_SECS = 5;

    // The thread that invokes the function
    @Getter
    private List<String> processArgs;
    private List<String> prometheusMetricsServerArgs;
    @Getter
    private ManagedChannel[] channel;
    private InstanceControlGrpc.InstanceControlFutureStub[] stub;
    private InstanceConfig instanceConfig;
    private final String jobNamespace;
    private final Map<String, String> customLabels;
    private final String pulsarDockerImageName;
    private final String pulsarRootDir;
    private final String userCodePkgUrl;
    private final String originalCodeFileName;
    private final String pulsarAdminUrl;
    private final SecretsProviderConfigurator secretsProviderConfigurator;
    private boolean running;


    KubernetesRuntime(AppsV1Api appsClient,
                      CoreV1Api coreClient,
                      String jobNamespace,
                      Map<String, String> customLabels,
                      Boolean installUserCodeDependencies,
                      String pythonDependencyRepository,
                      String pythonExtraDependencyRepository,
                      String pulsarDockerImageName,
                      String pulsarRootDir,
                      InstanceConfig instanceConfig,
                      String instanceFile,
                      String prometheusMetricsServerJarFile,
                      String logDirectory,
                      String userCodePkgUrl,
                      String originalCodeFileName,
                      String pulsarServiceUrl,
                      String pulsarAdminUrl,
                      String stateStorageServiceUrl,
                      AuthenticationConfig authConfig,
                      SecretsProviderConfigurator secretsProviderConfigurator,
                      Integer expectedMetricsInterval) throws Exception {
        this.appsClient = appsClient;
        this.coreClient = coreClient;
        this.instanceConfig = instanceConfig;
        this.jobNamespace = jobNamespace;
        this.customLabels = customLabels;
        this.pulsarDockerImageName = pulsarDockerImageName;
        this.pulsarRootDir = pulsarRootDir;
        this.userCodePkgUrl = userCodePkgUrl;
        this.originalCodeFileName = pulsarRootDir + "/" + originalCodeFileName;
        this.pulsarAdminUrl = pulsarAdminUrl;
        this.secretsProviderConfigurator = secretsProviderConfigurator;
        String logConfigFile = null;
        String secretsProviderClassName = secretsProviderConfigurator.getSecretsProviderClassName(instanceConfig.getFunctionDetails());
        String secretsProviderConfig = null;
        if (secretsProviderConfigurator.getSecretsProviderConfig(instanceConfig.getFunctionDetails()) != null) {
            secretsProviderConfig = new Gson().toJson(secretsProviderConfigurator.getSecretsProviderConfig(instanceConfig.getFunctionDetails()));
        }
        switch (instanceConfig.getFunctionDetails().getRuntime()) {
            case JAVA:
                logConfigFile = "kubernetes_instance_log4j2.yml";
                break;
            case PYTHON:
                logConfigFile = pulsarRootDir + "/conf/functions-logging/console_logging_config.ini";
                break;
        }
        this.processArgs = RuntimeUtils.composeArgs(instanceConfig, instanceFile, logDirectory, this.originalCodeFileName, pulsarServiceUrl, stateStorageServiceUrl,
                authConfig, "$" + ENV_SHARD_ID, GRPC_PORT, -1l, logConfigFile,
                secretsProviderClassName, secretsProviderConfig, installUserCodeDependencies, pythonDependencyRepository, pythonExtraDependencyRepository);
        this.prometheusMetricsServerArgs = composePrometheusMetricsServerArgs(prometheusMetricsServerJarFile, expectedMetricsInterval);
        running = false;
        doChecks(instanceConfig.getFunctionDetails());
    }

    /**
     * The core logic that creates a service first followed by statefulset
     */
    @Override
    public void start() throws Exception {
        submitService();
        try {
            submitStatefulSet();
        } catch (Exception e) {
            log.error("Could not submit statefulset for {}/{}/{}, deleting service as well",
                    instanceConfig.getFunctionDetails().getTenant(),
                    instanceConfig.getFunctionDetails().getNamespace(),
                    instanceConfig.getFunctionDetails().getName(), e);
            deleteService();
        }
        running = true;
        if (channel == null && stub == null) {
            channel = new ManagedChannel[instanceConfig.getFunctionDetails().getParallelism()];
            stub = new InstanceControlGrpc.InstanceControlFutureStub[instanceConfig.getFunctionDetails().getParallelism()];
            for (int i = 0; i < instanceConfig.getFunctionDetails().getParallelism(); ++i) {
                String address = createJobName(instanceConfig.getFunctionDetails()) + "-" +
                        i + "." + createJobName(instanceConfig.getFunctionDetails());
                channel[i] = ManagedChannelBuilder.forAddress(address, GRPC_PORT)
                        .usePlaintext(true)
                        .build();
                stub[i] = InstanceControlGrpc.newFutureStub(channel[i]);
            }
        }
    }

    @Override
    public void join() throws Exception {
        // K8 functions never return
        this.wait();
    }

    @Override
    public void stop() throws Exception {
        if (running) {
            deleteStatefulSet();
            deleteService();
        }
        if (channel != null) {
            for (ManagedChannel cn : channel) {
                cn.shutdown();
            }
        }
        channel = null;
        stub = null;
        running = false;
    }

    @Override
    public Throwable getDeathException() {
        return null;
    }

    @Override
    public CompletableFuture<FunctionStatus> getFunctionStatus(int instanceId) {
        CompletableFuture<FunctionStatus> retval = new CompletableFuture<>();
        if (instanceId < 0 || instanceId >= stub.length) {
            if (stub == null) {
                retval.completeExceptionally(new RuntimeException("Invalid InstanceId"));
                return retval;
            }
        }
        if (stub == null) {
            retval.completeExceptionally(new RuntimeException("Not alive"));
            return retval;
        }
        ListenableFuture<FunctionStatus> response = stub[instanceId].withDeadlineAfter(GRPC_TIMEOUT_SECS, TimeUnit.SECONDS).getFunctionStatus(Empty.newBuilder().build());
        Futures.addCallback(response, new FutureCallback<FunctionStatus>() {
            @Override
            public void onFailure(Throwable throwable) {
                FunctionStatus.Builder builder = FunctionStatus.newBuilder();
                builder.setRunning(false);
                builder.setFailureException(throwable.getMessage());
                retval.complete(builder.build());
            }

            @Override
            public void onSuccess(FunctionStatus t) {
                retval.complete(t);
            }
        });
        return retval;
    }

    @Override
    public CompletableFuture<InstanceCommunication.MetricsData> getAndResetMetrics() {
        CompletableFuture<InstanceCommunication.MetricsData> retval = new CompletableFuture<>();
        retval.completeExceptionally(new RuntimeException("Kubernetes Runtime doesnt support getAndReset metrics via rest"));
        return retval;
    }

    @Override
    public CompletableFuture<Void> resetMetrics() {
        CompletableFuture<Void> retval = new CompletableFuture<>();
        retval.completeExceptionally(new RuntimeException("Kubernetes Runtime doesnt support resetting metrics via rest"));
        return retval;
    }

    @Override
    public CompletableFuture<InstanceCommunication.MetricsData> getMetrics() {
        CompletableFuture<InstanceCommunication.MetricsData> retval = new CompletableFuture<>();
        retval.completeExceptionally(new RuntimeException("Kubernetes Runtime doesnt support getting metrics via rest"));
        return retval;
    }

    @Override
    public boolean isAlive() {
        return running;
    }

    private void submitService() throws Exception {
        final V1Service service = createService();
        log.info("Submitting the following service to k8 {}", coreClient.getApiClient().getJSON().serialize(service));

        final Response response =
                coreClient.createNamespacedServiceCall(jobNamespace, service, null,
                        null, null).execute();
        if (!response.isSuccessful()) {
            if (response.code() == HTTP_CONFLICT) {
                log.warn("Service already created for function {}/{}/{}",
                        instanceConfig.getFunctionDetails().getTenant(),
                        instanceConfig.getFunctionDetails().getNamespace(),
                        instanceConfig.getFunctionDetails().getName());
            } else {
                log.error("Error creating Service for function {}/{}/{}:- {}",
                        instanceConfig.getFunctionDetails().getTenant(),
                        instanceConfig.getFunctionDetails().getNamespace(),
                        instanceConfig.getFunctionDetails().getName(),
                        response.message());
                // construct a message based on the k8s api server response
                throw new IllegalStateException(response.message());
            }
        } else {
            log.info("Service Created Successfully for function {}/{}/{}",
                    instanceConfig.getFunctionDetails().getTenant(),
                    instanceConfig.getFunctionDetails().getNamespace(),
                    instanceConfig.getFunctionDetails().getName());
        }
    }

    private V1Service createService() {
        final String jobName = createJobName(instanceConfig.getFunctionDetails());

        final V1Service service = new V1Service();

        // setup stateful set metadata
        final V1ObjectMeta objectMeta = new V1ObjectMeta();
        objectMeta.name(jobName);
        service.metadata(objectMeta);

        // create the stateful set spec
        final V1ServiceSpec serviceSpec = new V1ServiceSpec();

        serviceSpec.clusterIP("None");

        final V1ServicePort servicePort = new V1ServicePort();
        servicePort.name("grpc").port(GRPC_PORT).protocol("TCP");
        serviceSpec.addPortsItem(servicePort);

        serviceSpec.selector(getLabels(instanceConfig.getFunctionDetails()));

        service.spec(serviceSpec);

        return service;
    }

    private void submitStatefulSet() throws Exception {
        final V1StatefulSet statefulSet = createStatefulSet();

        log.info("Submitting the following spec to k8 {}", appsClient.getApiClient().getJSON().serialize(statefulSet));

        final Response response =
                appsClient.createNamespacedStatefulSetCall(jobNamespace, statefulSet, null,
                        null, null).execute();
        if (!response.isSuccessful()) {
            if (response.code() == HTTP_CONFLICT) {
                log.warn("Statefulset already present for function {}/{}/{}",
                        instanceConfig.getFunctionDetails().getTenant(),
                        instanceConfig.getFunctionDetails().getNamespace(),
                        instanceConfig.getFunctionDetails().getName());
            } else {
                log.error("Error creating statefulset for function {}/{}/{}:- {}",
                        instanceConfig.getFunctionDetails().getTenant(),
                        instanceConfig.getFunctionDetails().getNamespace(),
                        instanceConfig.getFunctionDetails().getName(),
                        response.message());
                // construct a message based on the k8s api server response
                throw new IllegalStateException(response.message());
            }
        } else {
            log.info("Successfully created statefulset for function {}/{}/{}",
                    instanceConfig.getFunctionDetails().getTenant(),
                    instanceConfig.getFunctionDetails().getNamespace(),
                    instanceConfig.getFunctionDetails().getName());
        }
    }

    public void deleteStatefulSet() throws Exception {
        final V1DeleteOptions options = new V1DeleteOptions();
        options.setGracePeriodSeconds(0L);
        options.setPropagationPolicy("Foreground");
        final Response response = appsClient.deleteNamespacedStatefulSetCall(
                createJobName(instanceConfig.getFunctionDetails()),
                jobNamespace, options, null, null, null, null, null, null)
                .execute();

        if (!response.isSuccessful()) {
            throw new RuntimeException(String.format("Error deleting statefulset for function {}/{}/{} :- {} ",
                    instanceConfig.getFunctionDetails().getTenant(),
                    instanceConfig.getFunctionDetails().getNamespace(),
                    instanceConfig.getFunctionDetails().getName(),
                    response.message()));
        } else {
            log.info("Successfully deleted statefulset for function {}/{}/{}",
                    instanceConfig.getFunctionDetails().getTenant(),
                    instanceConfig.getFunctionDetails().getNamespace(),
                    instanceConfig.getFunctionDetails().getName());
        }
    }

    public void deleteService() throws Exception {
        final V1DeleteOptions options = new V1DeleteOptions();
        options.setGracePeriodSeconds(0L);
        options.setPropagationPolicy("Foreground");
        final Response response = coreClient.deleteNamespacedServiceCall(
                createJobName(instanceConfig.getFunctionDetails()),
                jobNamespace, options, null, null, null, null, null, null)
                .execute();

        if (!response.isSuccessful()) {
            throw new RuntimeException(String.format("Error deleting service for function {}/{}/{} :- {}",
                    instanceConfig.getFunctionDetails().getTenant(),
                    instanceConfig.getFunctionDetails().getNamespace(),
                    instanceConfig.getFunctionDetails().getName(),
                    response.message()));
        } else {
            log.info("Service deleted successfully for function {}/{}/{}",
                    instanceConfig.getFunctionDetails().getTenant(),
                    instanceConfig.getFunctionDetails().getNamespace(),
                    instanceConfig.getFunctionDetails().getName());
        }
    }

    protected List<String> getExecutorCommand() {
        return Arrays.asList(
                "sh",
                "-c",
                String.join(" ", getDownloadCommand(userCodePkgUrl, originalCodeFileName))
                        + " && " + setShardIdEnvironmentVariableCommand()
                        + " && " + String.join(" ", processArgs)
        );
    }

    protected List<String> getPrometheusMetricsServerCommand() {
        return Arrays.asList(
                "sh",
                "-c",
                String.join(" ", prometheusMetricsServerArgs)
        );
    }

    private List<String> getDownloadCommand(String bkPath, String userCodeFilePath) {
        return Arrays.asList(
                pulsarRootDir + "/bin/pulsar-admin",
                "--admin-url",
                pulsarAdminUrl,
                "functions",
                "download",
                "--path",
                bkPath,
                "--destination-file",
                userCodeFilePath);
    }

    private static String setShardIdEnvironmentVariableCommand() {
        return String.format("%s=${POD_NAME##*-} && echo shardId=${%s}", ENV_SHARD_ID, ENV_SHARD_ID);
    }


    private V1StatefulSet createStatefulSet() {
        final String jobName = createJobName(instanceConfig.getFunctionDetails());

        final V1StatefulSet statefulSet = new V1StatefulSet();

        // setup stateful set metadata
        final V1ObjectMeta objectMeta = new V1ObjectMeta();
        objectMeta.name(jobName);
        statefulSet.metadata(objectMeta);

        // create the stateful set spec
        final V1StatefulSetSpec statefulSetSpec = new V1StatefulSetSpec();
        statefulSetSpec.serviceName(jobName);
        statefulSetSpec.setReplicas(instanceConfig.getFunctionDetails().getParallelism());

        // Parallel pod management tells the StatefulSet controller to launch or terminate
        // all Pods in parallel, and not to wait for Pods to become Running and Ready or completely
        // terminated prior to launching or terminating another Pod.
        statefulSetSpec.setPodManagementPolicy("Parallel");

        // add selector match labels
        // so the we know which pods to manage
        final V1LabelSelector selector = new V1LabelSelector();
        selector.matchLabels(getLabels(instanceConfig.getFunctionDetails()));
        statefulSetSpec.selector(selector);

        // create a pod template
        final V1PodTemplateSpec podTemplateSpec = new V1PodTemplateSpec();

        // set up pod meta
        final V1ObjectMeta templateMetaData = new V1ObjectMeta().labels(getLabels(instanceConfig.getFunctionDetails()));
        templateMetaData.annotations(getPrometheusAnnotations());
        podTemplateSpec.setMetadata(templateMetaData);

        final List<String> command = getExecutorCommand();
        podTemplateSpec.spec(getPodSpec(command, instanceConfig.getFunctionDetails().hasResources() ? instanceConfig.getFunctionDetails().getResources() : null));

        statefulSetSpec.setTemplate(podTemplateSpec);

        statefulSet.spec(statefulSetSpec);

        return statefulSet;
    }

    private Map<String, String> getPrometheusAnnotations() {
        final Map<String, String> annotations = new HashMap<>();
        annotations.put("prometheus.io/scrape", "true");
        annotations.put("prometheus.io/port", String.valueOf(PROMETHEUS_PORT));
        return annotations;
    }

    private Map<String, String> getLabels(Function.FunctionDetails functionDetails) {
        final Map<String, String> labels = new HashMap<>();
        labels.put("app", createJobName(functionDetails));
        labels.put("namespace", functionDetails.getNamespace());
        labels.put("tenant", functionDetails.getTenant());
        if (customLabels != null && !customLabels.isEmpty()) {
            labels.putAll(customLabels);
        }
        return labels;
    }

    private V1PodSpec getPodSpec(List<String> instanceCommand, Function.Resources resource) {
        final V1PodSpec podSpec = new V1PodSpec();

        // set the termination period to 0 so pods can be deleted quickly
        podSpec.setTerminationGracePeriodSeconds(0L);

        // set the pod tolerations so pods are rescheduled when nodes go down
        // https://kubernetes.io/docs/concepts/configuration/taint-and-toleration/#taint-based-evictions
        podSpec.setTolerations(getTolerations());

        List<V1Container> containers = new LinkedList<>();
        containers.add(getFunctionContainer(instanceCommand, resource));
        containers.add(getPrometheusContainer());
        podSpec.containers(containers);

        // Configure secrets
        secretsProviderConfigurator.configureKubernetesRuntimeSecretsProvider(podSpec, PULSARFUNCTIONS_CONTAINER_NAME, instanceConfig.getFunctionDetails());

        return podSpec;
    }

    private List<V1Toleration> getTolerations() {
        final List<V1Toleration> tolerations = new ArrayList<>();
        TOLERATIONS.forEach(t -> {
            final V1Toleration toleration =
                    new V1Toleration()
                            .key(t)
                            .operator("Exists")
                            .effect("NoExecute")
                            .tolerationSeconds(10L);
            tolerations.add(toleration);
        });

        return tolerations;
    }

    private V1Container getFunctionContainer(List<String> instanceCommand, Function.Resources resource) {
        final V1Container container = new V1Container().name(PULSARFUNCTIONS_CONTAINER_NAME);

        // set up the container images
        container.setImage(pulsarDockerImageName);

        // set up the container command
        container.setCommand(instanceCommand);

        // setup the environment variables for the container
        final V1EnvVar envVarPodName = new V1EnvVar();
        envVarPodName.name("POD_NAME")
                .valueFrom(new V1EnvVarSource()
                        .fieldRef(new V1ObjectFieldSelector()
                                .fieldPath("metadata.name")));
        container.addEnvItem(envVarPodName);
<<<<<<< HEAD

        // Configure secrets
        secretsProviderConfigurator.configureKubernetesRuntimeSecretsProvider(container, instanceConfig.getFunctionDetails());
=======
>>>>>>> 35cd182f

        // set container resources
        final V1ResourceRequirements resourceRequirements = new V1ResourceRequirements();
        final Map<String, Quantity> requests = new HashMap<>();
        requests.put("memory", Quantity.fromString(Long.toString(resource != null && resource.getRam() != 0 ? resource.getRam() : 1073741824)));
        requests.put("cpu", Quantity.fromString(Double.toString(resource != null && resource.getCpu() != 0 ? resource.getCpu() : 1)));
        resourceRequirements.setRequests(requests);
        container.setResources(resourceRequirements);

        // set container ports
        container.setPorts(getFunctionContainerPorts());

        return container;
    }

    private V1Container getPrometheusContainer() {
        final V1Container container = new V1Container().name("prometheusmetricsserver");

        // set up the container images
        container.setImage(pulsarDockerImageName);

        // set up the container command
        container.setCommand(getPrometheusMetricsServerCommand());

        // setup the environment variables for the container
        final V1EnvVar envVarPodName = new V1EnvVar();
        envVarPodName.name("POD_NAME")
                .valueFrom(new V1EnvVarSource()
                        .fieldRef(new V1ObjectFieldSelector()
                                .fieldPath("metadata.name")));
        container.setEnv(Arrays.asList(envVarPodName));


        // set container resources
        final V1ResourceRequirements resourceRequirements = new V1ResourceRequirements();
        final Map<String, Quantity> requests = new HashMap<>();
        requests.put("memory", Quantity.fromString(Long.toString(prometheusMetricsServerRam)));
        requests.put("cpu", Quantity.fromString(Double.toString(prometheusMetricsServerCpu)));
        resourceRequirements.setRequests(requests);
        container.setResources(resourceRequirements);

        // set container ports
        container.setPorts(getPrometheusContainerPorts());

        return container;
    }

    private List<V1ContainerPort> getFunctionContainerPorts() {
        List<V1ContainerPort> ports = new ArrayList<>();
        final V1ContainerPort port = new V1ContainerPort();
        port.setName("grpc");
        port.setContainerPort(GRPC_PORT);
        ports.add(port);
        return ports;
    }

    private List<V1ContainerPort> getPrometheusContainerPorts() {
        List<V1ContainerPort> ports = new ArrayList<>();
        final V1ContainerPort port = new V1ContainerPort();
        port.setName("prometheus");
        port.setContainerPort(PROMETHEUS_PORT);
        ports.add(port);
        return ports;
    }

    private static String createJobName(Function.FunctionDetails functionDetails) {
        return createJobName(functionDetails.getTenant(),
                functionDetails.getNamespace(),
                functionDetails.getName());
    }

    private static String createJobName(String tenant, String namespace, String functionName) {
        return "pf-" + tenant + "-" + namespace + "-" + functionName;
    }

    public static void doChecks(Function.FunctionDetails functionDetails) {
        final String jobName = createJobName(functionDetails);
        if (!jobName.equals(jobName.toLowerCase())) {
            throw new RuntimeException("Kubernetes does not allow upper case jobNames.");
        }
        final Matcher matcher = VALID_POD_NAME_REGEX.matcher(jobName);
        if (!matcher.matches()) {
            throw new RuntimeException("Kubernetes only admits lower case and numbers.");
        }
        if (jobName.length() > maxJobNameSize) {
            throw new RuntimeException("Kubernetes job name size should be less than " + maxJobNameSize);
        }
    }

    private List<String> composePrometheusMetricsServerArgs(String prometheusMetricsServerFile,
                                                            Integer expectedMetricsInterval) throws Exception {
        List<String> args = new LinkedList<>();
        args.add("java");
        args.add("-cp");
        args.add(prometheusMetricsServerFile);
        args.add("-Dlog4j.configurationFile=prometheus_metricsserver_log4j2.yml");
        args.add("-Xmx" + String.valueOf(prometheusMetricsServerRam));
        args.add(PrometheusMetricsServer.class.getName());
        args.add("--function_details");
        args.add("'" + JsonFormat.printer().omittingInsignificantWhitespace().print(instanceConfig.getFunctionDetails()) + "'");
        args.add("--prometheus_port");
        args.add(String.valueOf(PROMETHEUS_PORT));
        args.add("--grpc_port");
        args.add(String.valueOf(GRPC_PORT));
        args.add("--collection_interval");
        args.add(String.valueOf(expectedMetricsInterval));
        return args;
    }
}<|MERGE_RESOLUTION|>--- conflicted
+++ resolved
@@ -559,12 +559,6 @@
                         .fieldRef(new V1ObjectFieldSelector()
                                 .fieldPath("metadata.name")));
         container.addEnvItem(envVarPodName);
-<<<<<<< HEAD
-
-        // Configure secrets
-        secretsProviderConfigurator.configureKubernetesRuntimeSecretsProvider(container, instanceConfig.getFunctionDetails());
-=======
->>>>>>> 35cd182f
 
         // set container resources
         final V1ResourceRequirements resourceRequirements = new V1ResourceRequirements();
