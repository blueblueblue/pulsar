/**
 * Licensed to the Apache Software Foundation (ASF) under one
 * or more contributor license agreements.  See the NOTICE file
 * distributed with this work for additional information
 * regarding copyright ownership.  The ASF licenses this file
 * to you under the Apache License, Version 2.0 (the
 * "License"); you may not use this file except in compliance
 * with the License.  You may obtain a copy of the License at
 *
 *   http://www.apache.org/licenses/LICENSE-2.0
 *
 * Unless required by applicable law or agreed to in writing,
 * software distributed under the License is distributed on an
 * "AS IS" BASIS, WITHOUT WARRANTIES OR CONDITIONS OF ANY
 * KIND, either express or implied.  See the License for the
 * specific language governing permissions and limitations
 * under the License.
 */

package org.apache.pulsar.functions.runtime;

import com.google.common.annotations.VisibleForTesting;

import com.google.gson.Gson;
import com.google.gson.reflect.TypeToken;
import lombok.extern.slf4j.Slf4j;

import static org.apache.commons.lang3.StringUtils.isNotBlank;

import org.apache.commons.lang3.StringUtils;
import org.apache.pulsar.client.api.ClientBuilder;
import org.apache.pulsar.client.api.PulsarClient;
import org.apache.pulsar.client.api.PulsarClientException;
import org.apache.pulsar.functions.instance.AuthenticationConfig;
import org.apache.pulsar.functions.instance.InstanceConfig;
import org.apache.pulsar.functions.secretsprovider.SecretsProvider;
<<<<<<< HEAD
import org.apache.pulsar.functions.utils.Reflections;
=======
>>>>>>> 35cd182f
import org.apache.pulsar.functions.utils.functioncache.FunctionCacheManager;
import org.apache.pulsar.functions.utils.functioncache.FunctionCacheManagerImpl;

import java.lang.reflect.Type;
import java.util.HashMap;
import java.util.Map;

/**
 * Thread based function container factory implementation.
 */
@Slf4j
public class ThreadRuntimeFactory implements RuntimeFactory {

    private final ThreadGroup threadGroup;
    private final FunctionCacheManager fnCache;
    private final PulsarClient pulsarClient;
    private final String storageServiceUrl;
    private final SecretsProvider secretsProvider;
    private volatile boolean closed;

    public ThreadRuntimeFactory(String threadGroupName, String pulsarServiceUrl, String storageServiceUrl,
<<<<<<< HEAD
                                AuthenticationConfig authConfig, String secretsProviderClassName,
                                Map<String, String> secretsProviderConfig) throws Exception {
        this(threadGroupName, createPulsarClient(pulsarServiceUrl, authConfig), storageServiceUrl, secretsProviderClassName, secretsProviderConfig);
=======
                                AuthenticationConfig authConfig, SecretsProvider secretsProvider) throws Exception {
        this(threadGroupName, createPulsarClient(pulsarServiceUrl, authConfig), storageServiceUrl, secretsProvider);
>>>>>>> 35cd182f
    }

    @VisibleForTesting
    public ThreadRuntimeFactory(String threadGroupName, PulsarClient pulsarClient, String storageServiceUrl,
<<<<<<< HEAD
                                String secretsProviderClassName, Map<String, String> secretsProviderConfig) {
        try {
            secretsProvider = (SecretsProvider) Reflections.createInstance(secretsProviderClassName, ClassLoader.getSystemClassLoader());
        } catch (Exception e) {
            throw new RuntimeException(e);
        }
        secretsProvider.init(secretsProviderConfig);

=======
                                SecretsProvider secretsProvider) {
        this.secretsProvider = secretsProvider;
>>>>>>> 35cd182f
        this.fnCache = new FunctionCacheManagerImpl();
        this.threadGroup = new ThreadGroup(threadGroupName);
        this.pulsarClient = pulsarClient;
        this.storageServiceUrl = storageServiceUrl;
    }

    private static PulsarClient createPulsarClient(String pulsarServiceUrl, AuthenticationConfig authConfig)
            throws PulsarClientException {
        ClientBuilder clientBuilder = null;
        if (isNotBlank(pulsarServiceUrl)) {
            clientBuilder = PulsarClient.builder().serviceUrl(pulsarServiceUrl);
            if (authConfig != null) {
                if (isNotBlank(authConfig.getClientAuthenticationPlugin())
                        && isNotBlank(authConfig.getClientAuthenticationParameters())) {
                    clientBuilder.authentication(authConfig.getClientAuthenticationPlugin(),
                            authConfig.getClientAuthenticationParameters());
                }
                clientBuilder.enableTls(authConfig.isUseTls());
                clientBuilder.allowTlsInsecureConnection(authConfig.isTlsAllowInsecureConnection());
                clientBuilder.enableTlsHostnameVerification(authConfig.isTlsHostnameVerificationEnable());
                clientBuilder.tlsTrustCertsFilePath(authConfig.getTlsTrustCertsFilePath());
            }
            return clientBuilder.build();
        }
        return null;
    }
    
    @Override
    public ThreadRuntime createContainer(InstanceConfig instanceConfig, String jarFile,
                                         String originalCodeFileName,
                                         Long expectedHealthCheckInterval) {
        return new ThreadRuntime(
            instanceConfig,
            fnCache,
            threadGroup,
            jarFile,
            pulsarClient,
            storageServiceUrl,
            secretsProvider);
    }

    @Override
    public void close() {
        if (closed) {
            return;
        }
        closed = true;

        threadGroup.interrupt();
        fnCache.close();
        try {
            pulsarClient.close();
        } catch (PulsarClientException e) {
            log.warn("Failed to close pulsar client when closing function container factory", e);
        }
    }
}<|MERGE_RESOLUTION|>--- conflicted
+++ resolved
@@ -34,10 +34,6 @@
 import org.apache.pulsar.functions.instance.AuthenticationConfig;
 import org.apache.pulsar.functions.instance.InstanceConfig;
 import org.apache.pulsar.functions.secretsprovider.SecretsProvider;
-<<<<<<< HEAD
-import org.apache.pulsar.functions.utils.Reflections;
-=======
->>>>>>> 35cd182f
 import org.apache.pulsar.functions.utils.functioncache.FunctionCacheManager;
 import org.apache.pulsar.functions.utils.functioncache.FunctionCacheManagerImpl;
 
@@ -59,31 +55,14 @@
     private volatile boolean closed;
 
     public ThreadRuntimeFactory(String threadGroupName, String pulsarServiceUrl, String storageServiceUrl,
-<<<<<<< HEAD
-                                AuthenticationConfig authConfig, String secretsProviderClassName,
-                                Map<String, String> secretsProviderConfig) throws Exception {
-        this(threadGroupName, createPulsarClient(pulsarServiceUrl, authConfig), storageServiceUrl, secretsProviderClassName, secretsProviderConfig);
-=======
                                 AuthenticationConfig authConfig, SecretsProvider secretsProvider) throws Exception {
         this(threadGroupName, createPulsarClient(pulsarServiceUrl, authConfig), storageServiceUrl, secretsProvider);
->>>>>>> 35cd182f
     }
 
     @VisibleForTesting
     public ThreadRuntimeFactory(String threadGroupName, PulsarClient pulsarClient, String storageServiceUrl,
-<<<<<<< HEAD
-                                String secretsProviderClassName, Map<String, String> secretsProviderConfig) {
-        try {
-            secretsProvider = (SecretsProvider) Reflections.createInstance(secretsProviderClassName, ClassLoader.getSystemClassLoader());
-        } catch (Exception e) {
-            throw new RuntimeException(e);
-        }
-        secretsProvider.init(secretsProviderConfig);
-
-=======
                                 SecretsProvider secretsProvider) {
         this.secretsProvider = secretsProvider;
->>>>>>> 35cd182f
         this.fnCache = new FunctionCacheManagerImpl();
         this.threadGroup = new ThreadGroup(threadGroupName);
         this.pulsarClient = pulsarClient;
