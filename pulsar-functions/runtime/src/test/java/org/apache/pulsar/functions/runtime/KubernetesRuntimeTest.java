/**
 * Licensed to the Apache Software Foundation (ASF) under one
 * or more contributor license agreements.  See the NOTICE file
 * distributed with this work for additional information
 * regarding copyright ownership.  The ASF licenses this file
 * to you under the Apache License, Version 2.0 (the
 * "License"); you may not use this file except in compliance
 * with the License.  You may obtain a copy of the License at
 *
 *   http://www.apache.org/licenses/LICENSE-2.0
 *
 * Unless required by applicable law or agreed to in writing,
 * software distributed under the License is distributed on an
 * "AS IS" BASIS, WITHOUT WARRANTIES OR CONDITIONS OF ANY
 * KIND, either express or implied.  See the License for the
 * specific language governing permissions and limitations
 * under the License.
 */

package org.apache.pulsar.functions.runtime;

import com.google.protobuf.util.JsonFormat;
import io.kubernetes.client.apis.AppsV1Api;
import io.kubernetes.client.apis.CoreV1Api;
import io.kubernetes.client.models.V1PodSpec;
import org.apache.commons.lang.StringUtils;
import org.apache.pulsar.functions.instance.InstanceConfig;
import org.apache.pulsar.functions.proto.Function;
import org.apache.pulsar.functions.proto.Function.ConsumerSpec;
import org.apache.pulsar.functions.proto.Function.FunctionDetails;
import org.apache.pulsar.functions.secretsprovider.ClearTextSecretsProvider;
import org.apache.pulsar.functions.secretsproviderconfigurator.SecretsProviderConfigurator;
import org.apache.pulsar.functions.utils.FunctionDetailsUtils;
import org.testng.annotations.AfterMethod;
import org.testng.annotations.Test;

import java.lang.reflect.Type;
import java.util.HashMap;
import java.util.List;
import java.util.Map;

import static org.powermock.api.mockito.PowerMockito.doNothing;
import static org.powermock.api.mockito.PowerMockito.spy;
import static org.testng.Assert.assertEquals;

/**
 * Unit test of {@link ThreadRuntime}.
 */
public class KubernetesRuntimeTest {

    private static final String TEST_TENANT = "tenant";
    private static final String TEST_NAMESPACE = "namespace";
    private static final String TEST_NAME = "container";
    private static final Map<String, String> topicsToSerDeClassName = new HashMap<>();
    private static final Map<String, ConsumerSpec> topicsToSchema = new HashMap<>();
    static {
        topicsToSerDeClassName.put("persistent://sample/standalone/ns1/test_src", "");
        topicsToSchema.put("persistent://sample/standalone/ns1/test_src",
                ConsumerSpec.newBuilder().setSerdeClassName("").setIsRegexPattern(false).build());
    }

    class TestSecretProviderConfigurator implements SecretsProviderConfigurator {

        @Override
        public void init(Map<String, String> config) {

        }

        @Override
        public String getSecretsProviderClassName(FunctionDetails functionDetails) {
            if (!StringUtils.isEmpty(functionDetails.getSecretsMap())) {
                if (functionDetails.getRuntime() == FunctionDetails.Runtime.JAVA) {
                    return ClearTextSecretsProvider.class.getName();
                } else {
                    return "secretsprovider.ClearTextSecretsProvider";
                }
            } else {
                return null;
            }
        }

        @Override
        public Map<String, String> getSecretsProviderConfig(FunctionDetails functionDetails) {
            HashMap<String, String> map = new HashMap<>();
            map.put("Somevalue", "myvalue");
            return map;
        }

        @Override
        public void configureKubernetesRuntimeSecretsProvider(V1PodSpec podSpec, String functionsContainerName, FunctionDetails functionDetails) {

        }

        @Override
        public void configureProcessRuntimeSecretsProvider(ProcessBuilder processBuilder, FunctionDetails functionDetails) {

        }

        @Override
        public Type getSecretObjectType() {
            return null;
        }

        @Override
        public void doAdmissionChecks(AppsV1Api appsV1Api, CoreV1Api coreV1Api, String jobNamespace, FunctionDetails functionDetails) {

        }
    }

    private KubernetesRuntimeFactory factory;
    private final String userJarFile;
    private final String pulsarRootDir;
    private final String javaInstanceJarFile;
    private final String pythonInstanceFile;
    private final String pulsarServiceUrl;
    private final String pulsarAdminUrl;
    private final String stateStorageServiceUrl;
    private final String logDirectory;

    public KubernetesRuntimeTest() throws Exception {
        this.userJarFile = "UserJar.jar";
        this.pulsarRootDir = "/pulsar";
        this.javaInstanceJarFile = "/pulsar/instances/java-instance.jar";
        this.pythonInstanceFile = "/pulsar/instances/python-instance/python_instance_main.py";
        this.pulsarServiceUrl = "pulsar://localhost:6670";
        this.pulsarAdminUrl = "http://localhost:8080";
        this.stateStorageServiceUrl = "bk://localhost:4181";
        this.logDirectory = "logs/functions";
    }

    @AfterMethod
    public void tearDown() {
        if (null != this.factory) {
            this.factory.close();
        }
    }

    KubernetesRuntimeFactory createKubernetesRuntimeFactory(String extraDepsDir) throws Exception {
        KubernetesRuntimeFactory factory = spy(new KubernetesRuntimeFactory(
            null,
            null,
            null,
            pulsarRootDir,
            false,
            true,
            "myrepo",
            "anotherrepo",
            extraDepsDir,
            null,
            pulsarServiceUrl,
            pulsarAdminUrl,
            stateStorageServiceUrl,
            null,
            null,
            null,
            null,
            new TestSecretProviderConfigurator()));
        doNothing().when(factory).setupClient();
        return factory;
    }

    FunctionDetails createFunctionDetails(FunctionDetails.Runtime runtime, boolean addSecrets) {
        FunctionDetails.Builder functionDetailsBuilder = FunctionDetails.newBuilder();
        functionDetailsBuilder.setRuntime(runtime);
        functionDetailsBuilder.setTenant(TEST_TENANT);
        functionDetailsBuilder.setNamespace(TEST_NAMESPACE);
        functionDetailsBuilder.setName(TEST_NAME);
        functionDetailsBuilder.setClassName("org.apache.pulsar.functions.utils.functioncache.AddFunction");
        functionDetailsBuilder.setSink(Function.SinkSpec.newBuilder()
                .setTopic(TEST_NAME + "-output")
                .setSerDeClassName("org.apache.pulsar.functions.runtime.serde.Utf8Serializer")
                .setClassName("org.pulsar.pulsar.TestSink")
                .setTypeClassName(String.class.getName())
                .build());
        functionDetailsBuilder.setLogTopic(TEST_NAME + "-log");
        functionDetailsBuilder.setSource(Function.SourceSpec.newBuilder()
                .setSubscriptionType(Function.SubscriptionType.FAILOVER)
                .putAllInputSpecs(topicsToSchema)
                .setClassName("org.pulsar.pulsar.TestSource")
                .setTypeClassName(String.class.getName()));
        if (addSecrets) {
            functionDetailsBuilder.setSecretsMap("SomeMap");
        }
        return functionDetailsBuilder.build();
    }

    InstanceConfig createJavaInstanceConfig(FunctionDetails.Runtime runtime, boolean addSecrets) {
        InstanceConfig config = new InstanceConfig();

        config.setFunctionDetails(createFunctionDetails(runtime, addSecrets));
        config.setFunctionId(java.util.UUID.randomUUID().toString());
        config.setFunctionVersion("1.0");
        config.setInstanceId(0);
        config.setMaxBufferedTuples(1024);
        config.setClusterName("standalone");

        return config;
    }

    @Test
    public void testJavaConstructor() throws Exception {
        InstanceConfig config = createJavaInstanceConfig(FunctionDetails.Runtime.JAVA, false);

        factory = createKubernetesRuntimeFactory(null);

        verifyJavaInstance(config, pulsarRootDir + "/instances/deps", false);
    }

    @Test
    public void testJavaConstructorWithSecrets() throws Exception {
        InstanceConfig config = createJavaInstanceConfig(FunctionDetails.Runtime.JAVA, true);

        factory = createKubernetesRuntimeFactory(null);

        verifyJavaInstance(config, pulsarRootDir + "/instances/deps", true);
    }

    @Test
    public void testJavaConstructorWithDeps() throws Exception {
        InstanceConfig config = createJavaInstanceConfig(FunctionDetails.Runtime.JAVA, false);

        String extraDepsDir = "/path/to/deps/dir";

        factory = createKubernetesRuntimeFactory(extraDepsDir);

        verifyJavaInstance(config, extraDepsDir, false);
    }


    private void verifyJavaInstance(InstanceConfig config, String depsDir, boolean secretsAttached) throws Exception {
        KubernetesRuntime container = factory.createContainer(config, userJarFile, userJarFile, 30l);
        List<String> args = container.getProcessArgs();

        String classpath = javaInstanceJarFile;
        String extraDepsEnv;
        int portArg;
        int metricsPortArg;
        int totalArgs;
        if (null != depsDir) {
            extraDepsEnv = " -Dpulsar.functions.extra.dependencies.dir=" + depsDir;
            classpath = classpath + ":" + depsDir + "/*";
<<<<<<< HEAD
            totalArgs = 37;
=======
            totalArgs = 29;
>>>>>>> 33ab2e07
            portArg = 24;
            metricsPortArg = 26;
        } else {
            extraDepsEnv = "";
            portArg = 23;
<<<<<<< HEAD
            totalArgs = 36;
            metricsPortArg = 25;
=======
            totalArgs = 28;
        }
        if (secretsAttached) {
            totalArgs += 4;
>>>>>>> 33ab2e07
        }

        assertEquals(args.size(), totalArgs,
            "Actual args : " + StringUtils.join(args, " "));

        String expectedArgs = "java -cp " + classpath
                + " -Dpulsar.functions.java.instance.jar=" + javaInstanceJarFile
                + extraDepsEnv
                + " -Dlog4j.configurationFile=kubernetes_instance_log4j2.yml "
                + "-Dpulsar.function.log.dir=" + logDirectory + "/" + FunctionDetailsUtils.getFullyQualifiedName(config.getFunctionDetails())
                + " -Dpulsar.function.log.file=" + config.getFunctionDetails().getName() + "-$SHARD_ID"
                + " org.apache.pulsar.functions.runtime.JavaInstanceMain"
                + " --jar " + pulsarRootDir + "/" + userJarFile + " --instance_id "
                + "$SHARD_ID" + " --function_id " + config.getFunctionId()
                + " --function_version " + config.getFunctionVersion()
                + " --function_details '" + JsonFormat.printer().omittingInsignificantWhitespace().print(config.getFunctionDetails())
                + "' --pulsar_serviceurl " + pulsarServiceUrl
                + " --max_buffered_tuples 1024 --port " + args.get(portArg) + " --metrics_port " + args.get(metricsPortArg)
                + " --state_storage_serviceurl " + stateStorageServiceUrl
<<<<<<< HEAD
                + " --expected_healthcheck_interval -1"
                + " --secrets_provider org.apache.pulsar.functions.secretsprovider.ClearTextSecretsProvider"
                + " --secrets_provider_config '{\"Somevalue\":\"myvalue\"}'"
                + " --cluster_name standalone";
=======
                + " --expected_healthcheck_interval -1";
        if (secretsAttached) {
            expectedArgs += " --secrets_provider org.apache.pulsar.functions.secretsprovider.ClearTextSecretsProvider"
                    + " --secrets_provider_config '{\"Somevalue\":\"myvalue\"}'";
        }
>>>>>>> 33ab2e07
        assertEquals(String.join(" ", args), expectedArgs);
    }

    @Test
    public void testPythonConstructor() throws Exception {
        InstanceConfig config = createJavaInstanceConfig(FunctionDetails.Runtime.PYTHON, false);

        factory = createKubernetesRuntimeFactory(null);

        verifyPythonInstance(config, pulsarRootDir + "/instances/deps", false);
    }

    @Test
    public void testPythonConstructorWithDeps() throws Exception {
        InstanceConfig config = createJavaInstanceConfig(FunctionDetails.Runtime.PYTHON, false);

        String extraDepsDir = "/path/to/deps/dir";

        factory = createKubernetesRuntimeFactory(extraDepsDir);

        verifyPythonInstance(config, extraDepsDir, false);
    }

    private void verifyPythonInstance(InstanceConfig config, String extraDepsDir, boolean secretsAttached) throws Exception {
        KubernetesRuntime container = factory.createContainer(config, userJarFile, userJarFile, 30l);
        List<String> args = container.getProcessArgs();

        int totalArgs;
        int portArg;
        String pythonPath;
        int configArg;
        int metricsPortArg;
        if (null == extraDepsDir) {
<<<<<<< HEAD
            totalArgs = 40;
=======
            totalArgs = 32;
>>>>>>> 33ab2e07
            portArg = 29;
            configArg = 9;
            pythonPath = "";
            metricsPortArg = 31;
        } else {
<<<<<<< HEAD
            totalArgs = 41;
=======
            totalArgs = 33;
>>>>>>> 33ab2e07
            portArg = 30;
            configArg = 10;
            metricsPortArg = 32;
            pythonPath = "PYTHONPATH=${PYTHONPATH}:" + extraDepsDir + " ";
        }
        if (secretsAttached) {
            totalArgs += 4;
        }

        assertEquals(args.size(), totalArgs,
            "Actual args : " + StringUtils.join(args, " "));
        String expectedArgs = pythonPath + "python " + pythonInstanceFile
                + " --py " + pulsarRootDir + "/" + userJarFile
                + " --logging_directory " + logDirectory
                + " --logging_file " + config.getFunctionDetails().getName()
                + " --logging_config_file " + args.get(configArg)
                + " --install_usercode_dependencies True"
                + " --dependency_repository myrepo"
                + " --extra_dependency_repository anotherrepo"
                + " --instance_id " + "$SHARD_ID"
                + " --function_id " + config.getFunctionId()
                + " --function_version " + config.getFunctionVersion()
                + " --function_details '" + JsonFormat.printer().omittingInsignificantWhitespace().print(config.getFunctionDetails())
                + "' --pulsar_serviceurl " + pulsarServiceUrl
<<<<<<< HEAD
                + " --max_buffered_tuples 1024 --port " + args.get(portArg) + " --metrics_port " + args.get(metricsPortArg)
                + " --expected_healthcheck_interval -1"
                + " --secrets_provider secretsprovider.ClearTextSecretsProvider"
                + " --secrets_provider_config '{\"Somevalue\":\"myvalue\"}'"
                + " --cluster_name standalone";
=======
                + " --max_buffered_tuples 1024 --port " + args.get(portArg)
                + " --expected_healthcheck_interval -1";
        if (secretsAttached) {
            expectedArgs += " --secrets_provider secretsprovider.ClearTextSecretsProvider"
                    + " --secrets_provider_config '{\"Somevalue\":\"myvalue\"}'";
        }
>>>>>>> 33ab2e07
        assertEquals(String.join(" ", args), expectedArgs);
    }

}<|MERGE_RESOLUTION|>--- conflicted
+++ resolved
@@ -239,25 +239,17 @@
         if (null != depsDir) {
             extraDepsEnv = " -Dpulsar.functions.extra.dependencies.dir=" + depsDir;
             classpath = classpath + ":" + depsDir + "/*";
-<<<<<<< HEAD
-            totalArgs = 37;
-=======
-            totalArgs = 29;
->>>>>>> 33ab2e07
+            totalArgs = 33;
             portArg = 24;
             metricsPortArg = 26;
         } else {
             extraDepsEnv = "";
             portArg = 23;
-<<<<<<< HEAD
-            totalArgs = 36;
             metricsPortArg = 25;
-=======
-            totalArgs = 28;
+            totalArgs = 32;
         }
         if (secretsAttached) {
             totalArgs += 4;
->>>>>>> 33ab2e07
         }
 
         assertEquals(args.size(), totalArgs,
@@ -277,18 +269,13 @@
                 + "' --pulsar_serviceurl " + pulsarServiceUrl
                 + " --max_buffered_tuples 1024 --port " + args.get(portArg) + " --metrics_port " + args.get(metricsPortArg)
                 + " --state_storage_serviceurl " + stateStorageServiceUrl
-<<<<<<< HEAD
-                + " --expected_healthcheck_interval -1"
-                + " --secrets_provider org.apache.pulsar.functions.secretsprovider.ClearTextSecretsProvider"
-                + " --secrets_provider_config '{\"Somevalue\":\"myvalue\"}'"
-                + " --cluster_name standalone";
-=======
                 + " --expected_healthcheck_interval -1";
         if (secretsAttached) {
             expectedArgs += " --secrets_provider org.apache.pulsar.functions.secretsprovider.ClearTextSecretsProvider"
                     + " --secrets_provider_config '{\"Somevalue\":\"myvalue\"}'";
         }
->>>>>>> 33ab2e07
+        expectedArgs += " --cluster_name standalone";
+
         assertEquals(String.join(" ", args), expectedArgs);
     }
 
@@ -322,21 +309,13 @@
         int configArg;
         int metricsPortArg;
         if (null == extraDepsDir) {
-<<<<<<< HEAD
-            totalArgs = 40;
-=======
-            totalArgs = 32;
->>>>>>> 33ab2e07
+            totalArgs = 36;
             portArg = 29;
             configArg = 9;
             pythonPath = "";
             metricsPortArg = 31;
         } else {
-<<<<<<< HEAD
-            totalArgs = 41;
-=======
-            totalArgs = 33;
->>>>>>> 33ab2e07
+            totalArgs = 37;
             portArg = 30;
             configArg = 10;
             metricsPortArg = 32;
@@ -361,20 +340,13 @@
                 + " --function_version " + config.getFunctionVersion()
                 + " --function_details '" + JsonFormat.printer().omittingInsignificantWhitespace().print(config.getFunctionDetails())
                 + "' --pulsar_serviceurl " + pulsarServiceUrl
-<<<<<<< HEAD
                 + " --max_buffered_tuples 1024 --port " + args.get(portArg) + " --metrics_port " + args.get(metricsPortArg)
-                + " --expected_healthcheck_interval -1"
-                + " --secrets_provider secretsprovider.ClearTextSecretsProvider"
-                + " --secrets_provider_config '{\"Somevalue\":\"myvalue\"}'"
-                + " --cluster_name standalone";
-=======
-                + " --max_buffered_tuples 1024 --port " + args.get(portArg)
                 + " --expected_healthcheck_interval -1";
         if (secretsAttached) {
             expectedArgs += " --secrets_provider secretsprovider.ClearTextSecretsProvider"
                     + " --secrets_provider_config '{\"Somevalue\":\"myvalue\"}'";
         }
->>>>>>> 33ab2e07
+        expectedArgs += " --cluster_name standalone";
         assertEquals(String.join(" ", args), expectedArgs);
     }
 
