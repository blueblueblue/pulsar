--- conflicted
+++ resolved
@@ -130,11 +130,7 @@
                     workerConfig.getPulsarServiceUrl(),
                     workerConfig.getStateStorageServiceUrl(),
                     authConfig,
-<<<<<<< HEAD
-                    ClearTextSecretsProvider.class.getName(), null);
-=======
                     new ClearTextSecretsProvider());
->>>>>>> 35cd182f
         } else if (workerConfig.getProcessContainerFactory() != null) {
             this.runtimeFactory = new ProcessRuntimeFactory(
                     workerConfig.getPulsarServiceUrl(),
