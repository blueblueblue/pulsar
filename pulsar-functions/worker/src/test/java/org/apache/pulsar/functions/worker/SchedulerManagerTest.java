/**
 * Licensed to the Apache Software Foundation (ASF) under one
 * or more contributor license agreements.  See the NOTICE file
 * distributed with this work for additional information
 * regarding copyright ownership.  The ASF licenses this file
 * to you under the Apache License, Version 2.0 (the
 * "License"); you may not use this file except in compliance
 * with the License.  You may obtain a copy of the License at
 *
 *   http://www.apache.org/licenses/LICENSE-2.0
 *
 * Unless required by applicable law or agreed to in writing,
 * software distributed under the License is distributed on an
 * "AS IS" BASIS, WITHOUT WARRANTIES OR CONDITIONS OF ANY
 * KIND, either express or implied.  See the License for the
 * specific language governing permissions and limitations
 * under the License.
 */
package org.apache.pulsar.functions.worker;

import com.google.common.collect.Sets;
import com.google.protobuf.InvalidProtocolBufferException;
import io.netty.util.concurrent.DefaultThreadFactory;
import lombok.extern.slf4j.Slf4j;
import org.apache.pulsar.client.api.CompressionType;
import org.apache.pulsar.client.api.MessageId;
import org.apache.pulsar.client.api.Producer;
import org.apache.pulsar.client.api.ProducerBuilder;
import org.apache.pulsar.client.api.PulsarClient;
import org.apache.pulsar.client.api.TypedMessageBuilder;
import org.apache.pulsar.common.functions.WorkerInfo;
import org.apache.pulsar.functions.proto.Function;
import org.apache.pulsar.functions.proto.Function.Assignment;
import org.apache.pulsar.functions.runtime.ThreadRuntimeFactory;
import org.apache.pulsar.functions.secretsprovider.ClearTextSecretsProvider;
import org.apache.pulsar.functions.worker.scheduler.RoundRobinScheduler;
import org.mockito.Mockito;
import org.mockito.invocation.Invocation;
import org.testng.Assert;
import org.testng.annotations.AfterMethod;
import org.testng.annotations.BeforeMethod;
import org.testng.annotations.Test;

import java.lang.reflect.Method;
import java.util.HashMap;
import java.util.LinkedList;
import java.util.List;
import java.util.Map;
import java.util.Set;
import java.util.concurrent.CompletableFuture;
import java.util.concurrent.ExecutionException;
import java.util.concurrent.Executors;
import java.util.concurrent.Future;
import java.util.concurrent.ScheduledExecutorService;
import java.util.concurrent.TimeUnit;
import java.util.concurrent.TimeoutException;

import static org.mockito.Matchers.any;
import static org.mockito.Matchers.anyBoolean;
import static org.mockito.Matchers.anyInt;
import static org.mockito.Matchers.anyString;
import static org.mockito.Mockito.doReturn;
import static org.mockito.Mockito.mock;
import static org.mockito.Mockito.spy;
import static org.mockito.Mockito.times;
import static org.mockito.Mockito.verify;
import static org.mockito.Mockito.when;
import static org.testng.Assert.assertEquals;
import static org.testng.Assert.assertTrue;

@Slf4j
public class SchedulerManagerTest {

    private SchedulerManager schedulerManager;
    private FunctionMetaDataManager functionMetaDataManager;
    private FunctionRuntimeManager functionRuntimeManager;
    private MembershipManager membershipManager;
    private CompletableFuture<MessageId> completableFuture;
    private Producer producer;
    private TypedMessageBuilder<byte[]> message;
    private ScheduledExecutorService executor;

    @BeforeMethod
    public void setup() {
        WorkerConfig workerConfig = new WorkerConfig();
        workerConfig.setWorkerId("worker-1");
        workerConfig.setThreadContainerFactory(new WorkerConfig.ThreadContainerFactory().setThreadGroupName("test"));
        workerConfig.setPulsarServiceUrl("pulsar://localhost:6650");
        workerConfig.setStateStorageServiceUrl("foo");
        workerConfig.setFunctionAssignmentTopicName("assignments");
        workerConfig.setSchedulerClassName(RoundRobinScheduler.class.getName());
        workerConfig.setAssignmentWriteMaxRetries(0);

        producer = mock(Producer.class);
        completableFuture = spy(new CompletableFuture<>());
        completableFuture.complete(MessageId.earliest);
        //byte[] bytes = any();
        message = mock(TypedMessageBuilder.class);
        when(producer.newMessage()).thenReturn(message);
        when(message.key(anyString())).thenReturn(message);
        when(message.value(any())).thenReturn(message);
        when(message.sendAsync()).thenReturn(completableFuture);

        ProducerBuilder<byte[]> builder = mock(ProducerBuilder.class);
        when(builder.topic(anyString())).thenReturn(builder);
        when(builder.enableBatching(anyBoolean())).thenReturn(builder);
        when(builder.blockIfQueueFull(anyBoolean())).thenReturn(builder);
        when(builder.compressionType(any(CompressionType.class))).thenReturn(builder);
        when(builder.sendTimeout(anyInt(), any(TimeUnit.class))).thenReturn(builder);

        when(builder.createAsync()).thenReturn(CompletableFuture.completedFuture(producer));

        PulsarClient pulsarClient = mock(PulsarClient.class);
        when(pulsarClient.newProducer()).thenReturn(builder);

        this.executor = Executors
                .newSingleThreadScheduledExecutor(new DefaultThreadFactory("worker-test"));
        schedulerManager = spy(new SchedulerManager(workerConfig, pulsarClient, null, executor));
        functionRuntimeManager = mock(FunctionRuntimeManager.class);
        functionMetaDataManager = mock(FunctionMetaDataManager.class);
        membershipManager = mock(MembershipManager.class);
        schedulerManager.setFunctionMetaDataManager(functionMetaDataManager);
        schedulerManager.setFunctionRuntimeManager(functionRuntimeManager);
        schedulerManager.setMembershipManager(membershipManager);
    }

    @AfterMethod
    public void stop() {
        this.executor.shutdown();
    }
    
    @Test
    public void testSchedule() throws Exception {

        List<Function.FunctionMetaData> functionMetaDataList = new LinkedList<>();
        long version = 5;
        Function.FunctionMetaData function1 = Function.FunctionMetaData.newBuilder()
                .setFunctionDetails(Function.FunctionDetails.newBuilder().setName("func-1")
                        .setNamespace("namespace-1").setTenant("tenant-1").setParallelism(1)).setVersion(version)
                .build();
        functionMetaDataList.add(function1);
        doReturn(functionMetaDataList).when(functionMetaDataManager).getAllFunctionMetaData();

<<<<<<< HEAD
        ThreadRuntimeFactory factory = new ThreadRuntimeFactory("dummy", null, "dummy", ClearTextSecretsProvider.class.getName(), null);
=======
        ThreadRuntimeFactory factory = new ThreadRuntimeFactory("dummy", null, "dummy", new ClearTextSecretsProvider());
>>>>>>> 35cd182f
        doReturn(factory).when(functionRuntimeManager).getRuntimeFactory();

        // set assignments
        Function.Assignment assignment1 = Function.Assignment.newBuilder()
                .setWorkerId("worker-1")
                .setInstance(Function.Instance.newBuilder()
                        .setFunctionMetaData(function1).setInstanceId(0).build())
                .build();

        Map<String, Map<String, Function.Assignment>> currentAssignments = new HashMap<>();
        Map<String, Function.Assignment> assignmentEntry1 = new HashMap<>();
        assignmentEntry1.put(Utils.getFullyQualifiedInstanceId(assignment1.getInstance()), assignment1);
        currentAssignments.put("worker-1", assignmentEntry1);
        doReturn(currentAssignments).when(functionRuntimeManager).getCurrentAssignments();

        // single node
        List<WorkerInfo> workerInfoList = new LinkedList<>();
        workerInfoList.add(WorkerInfo.of("worker-1", "workerHostname-1", 5000));
        doReturn(workerInfoList).when(membershipManager).getCurrentMembership();

        // i am not leader
        doReturn(false).when(membershipManager).isLeader();
        callSchedule();
        verify(producer, times(0)).sendAsync(any());

        // i am leader
        doReturn(true).when(membershipManager).isLeader();
        callSchedule();
        List<Invocation> invocations = getMethodInvocationDetails(schedulerManager,
                SchedulerManager.class.getMethod("invokeScheduler"));
        Assert.assertEquals(invocations.size(), 1);
    }

    @Test
    public void testNothingNewToSchedule() throws Exception {

        List<Function.FunctionMetaData> functionMetaDataList = new LinkedList<>();
        long version = 5;
        Function.FunctionMetaData function1 = Function.FunctionMetaData.newBuilder()
                .setFunctionDetails(Function.FunctionDetails.newBuilder().setName("func-1")
                        .setNamespace("namespace-1").setTenant("tenant-1").setParallelism(1)).setVersion(version)
                .build();
        functionMetaDataList.add(function1);
        doReturn(functionMetaDataList).when(functionMetaDataManager).getAllFunctionMetaData();

<<<<<<< HEAD
        ThreadRuntimeFactory factory = new ThreadRuntimeFactory("dummy", null, "dummy", ClearTextSecretsProvider.class.getName(), null);
=======
        ThreadRuntimeFactory factory = new ThreadRuntimeFactory("dummy", null, "dummy", new ClearTextSecretsProvider());
>>>>>>> 35cd182f
        doReturn(factory).when(functionRuntimeManager).getRuntimeFactory();

        // set assignments
        Function.Assignment assignment1 = Function.Assignment.newBuilder()
                .setWorkerId("worker-1")
                .setInstance(Function.Instance.newBuilder()
                        .setFunctionMetaData(function1).setInstanceId(0).build())
                .build();

        Map<String, Map<String, Function.Assignment>> currentAssignments = new HashMap<>();
        Map<String, Function.Assignment> assignmentEntry1 = new HashMap<>();
        assignmentEntry1.put(Utils.getFullyQualifiedInstanceId(assignment1.getInstance()), assignment1);
        currentAssignments.put("worker-1", assignmentEntry1);
        doReturn(currentAssignments).when(functionRuntimeManager).getCurrentAssignments();

        // single node
        List<WorkerInfo> workerInfoList = new LinkedList<>();
        workerInfoList.add(WorkerInfo.of("worker-1", "workerHostname-1", 5000));
        doReturn(workerInfoList).when(membershipManager).getCurrentMembership();

        // i am leader
        doReturn(true).when(membershipManager).isLeader();

        callSchedule();

        List<Invocation> invocations = getMethodInvocationDetails(message, TypedMessageBuilder.class.getMethod("sendAsync"));
        Assert.assertEquals(invocations.size(), 0);
    }

    @Test
    public void testAddingFunctions() throws Exception {
        List<Function.FunctionMetaData> functionMetaDataList = new LinkedList<>();
        long version = 5;
        Function.FunctionMetaData function1 = Function.FunctionMetaData.newBuilder()
                .setFunctionDetails(Function.FunctionDetails.newBuilder().setName("func-1")
                        .setNamespace("namespace-1").setTenant("tenant-1").setParallelism(1)).setVersion(version)
                .build();

        Function.FunctionMetaData function2 = Function.FunctionMetaData.newBuilder()
                .setFunctionDetails(Function.FunctionDetails.newBuilder().setName("func-2")
                        .setNamespace("namespace-1").setTenant("tenant-1").setParallelism(1)).setVersion(version)
                .build();
        functionMetaDataList.add(function1);
        functionMetaDataList.add(function2);
        doReturn(functionMetaDataList).when(functionMetaDataManager).getAllFunctionMetaData();

<<<<<<< HEAD
        ThreadRuntimeFactory factory = new ThreadRuntimeFactory("dummy", null, "dummy", ClearTextSecretsProvider.class.getName(), null);
=======
        ThreadRuntimeFactory factory = new ThreadRuntimeFactory("dummy", null, "dummy", new ClearTextSecretsProvider());
>>>>>>> 35cd182f
        doReturn(factory).when(functionRuntimeManager).getRuntimeFactory();

        // set assignments
        Function.Assignment assignment1 = Function.Assignment.newBuilder()
                .setWorkerId("worker-1")
                .setInstance(Function.Instance.newBuilder()
                        .setFunctionMetaData(function1).setInstanceId(0).build())
                .build();

        Map<String, Map<String, Function.Assignment>> currentAssignments = new HashMap<>();
        Map<String, Function.Assignment> assignmentEntry1 = new HashMap<>();
        assignmentEntry1.put(Utils.getFullyQualifiedInstanceId(assignment1.getInstance()), assignment1);
        currentAssignments.put("worker-1", assignmentEntry1);
        doReturn(currentAssignments).when(functionRuntimeManager).getCurrentAssignments();

        // single node
        List<WorkerInfo> workerInfoList = new LinkedList<>();
        workerInfoList.add(WorkerInfo.of("worker-1", "workerHostname-1", 5000));
        doReturn(workerInfoList).when(membershipManager).getCurrentMembership();

        // i am leader
        doReturn(true).when(membershipManager).isLeader();

        callSchedule();

        List<Invocation> invocations = getMethodInvocationDetails(message, TypedMessageBuilder.class.getMethod("sendAsync"));
        Assert.assertEquals(invocations.size(), 1);
        invocations = getMethodInvocationDetails(message, TypedMessageBuilder.class.getMethod("value",
                Object.class));
        byte[] send = (byte[]) invocations.get(0).getRawArguments()[0];
        Assignment assignments = Assignment.parseFrom(send);

        log.info("assignments: {}", assignments);
        Function.Assignment assignment2 = Function.Assignment.newBuilder()
                .setWorkerId("worker-1")
                .setInstance(Function.Instance.newBuilder()
                        .setFunctionMetaData(function2).setInstanceId(0).build())
                .build();
        Assert.assertEquals(assignment2, assignments);

    }

    @Test
    public void testDeletingFunctions() throws Exception {
        List<Function.FunctionMetaData> functionMetaDataList = new LinkedList<>();
        long version = 5;
        Function.FunctionMetaData function1 = Function.FunctionMetaData.newBuilder()
                .setFunctionDetails(Function.FunctionDetails.newBuilder().setName("func-1")
                        .setNamespace("namespace-1").setTenant("tenant-1").setParallelism(1)).setVersion(version)
                .build();

        // simulate function2 got removed
        Function.FunctionMetaData function2 = Function.FunctionMetaData.newBuilder()
                .setFunctionDetails(Function.FunctionDetails.newBuilder().setName("func-2")
                        .setNamespace("namespace-1").setTenant("tenant-1").setParallelism(1))
                .build();
        functionMetaDataList.add(function1);
        doReturn(functionMetaDataList).when(functionMetaDataManager).getAllFunctionMetaData();

<<<<<<< HEAD
        ThreadRuntimeFactory factory = new ThreadRuntimeFactory("dummy", null, "dummy", ClearTextSecretsProvider.class.getName(), null);
=======
        ThreadRuntimeFactory factory = new ThreadRuntimeFactory("dummy", null, "dummy", new ClearTextSecretsProvider());
>>>>>>> 35cd182f
        doReturn(factory).when(functionRuntimeManager).getRuntimeFactory();

        // set assignments
        Function.Assignment assignment1 = Function.Assignment.newBuilder()
                .setWorkerId("worker-1")
                .setInstance(Function.Instance.newBuilder()
                        .setFunctionMetaData(function1).setInstanceId(0).build())
                .build();

        // Delete this assignment
        Function.Assignment assignment2 = Function.Assignment.newBuilder()
                .setWorkerId("worker-1")
                .setInstance(Function.Instance.newBuilder()
                        .setFunctionMetaData(function2).setInstanceId(0).build())
                .build();

        Map<String, Map<String, Function.Assignment>> currentAssignments = new HashMap<>();
        Map<String, Function.Assignment> assignmentEntry1 = new HashMap<>();
        assignmentEntry1.put(Utils.getFullyQualifiedInstanceId(assignment1.getInstance()), assignment1);
        //TODO: delete this assignment
        assignmentEntry1.put(Utils.getFullyQualifiedInstanceId(assignment2.getInstance()), assignment2);

        currentAssignments.put("worker-1", assignmentEntry1);
        doReturn(currentAssignments).when(functionRuntimeManager).getCurrentAssignments();

        // single node
        List<WorkerInfo> workerInfoList = new LinkedList<>();
        workerInfoList.add(WorkerInfo.of("worker-1", "workerHostname-1", 5000));
        doReturn(workerInfoList).when(membershipManager).getCurrentMembership();

        // i am leader
        doReturn(true).when(membershipManager).isLeader();

        callSchedule();

        List<Invocation> invocations = getMethodInvocationDetails(message, TypedMessageBuilder.class.getMethod("sendAsync"));
        Assert.assertEquals(invocations.size(), 1);
        invocations = getMethodInvocationDetails(message, TypedMessageBuilder.class.getMethod("value",
                Object.class));
        byte[] send = (byte[]) invocations.get(0).getRawArguments()[0];
        Assignment assignments = Assignment.parseFrom(send);

        log.info("assignments: {}", assignments);

        Assert.assertEquals(0, send.length);
    }

    @Test
    public void testScalingUp() throws Exception {
        List<Function.FunctionMetaData> functionMetaDataList = new LinkedList<>();
        long version = 5;
        Function.FunctionMetaData function1 = Function.FunctionMetaData.newBuilder()
                .setFunctionDetails(Function.FunctionDetails.newBuilder().setName("func-1")
                        .setNamespace("namespace-1").setTenant("tenant-1").setParallelism(1)).setVersion(version)
                .build();

        Function.FunctionMetaData function2 = Function.FunctionMetaData.newBuilder()
                .setFunctionDetails(Function.FunctionDetails.newBuilder().setName("func-2")
                        .setNamespace("namespace-1").setTenant("tenant-1").setParallelism(1)).setVersion(version)
                .build();
        functionMetaDataList.add(function1);
        functionMetaDataList.add(function2);
        doReturn(functionMetaDataList).when(functionMetaDataManager).getAllFunctionMetaData();

<<<<<<< HEAD
        ThreadRuntimeFactory factory = new ThreadRuntimeFactory("dummy", null, "dummy", ClearTextSecretsProvider.class.getName(), null);
=======
        ThreadRuntimeFactory factory = new ThreadRuntimeFactory("dummy", null, "dummy", new ClearTextSecretsProvider());
>>>>>>> 35cd182f
        doReturn(factory).when(functionRuntimeManager).getRuntimeFactory();

        // set assignments
        Function.Assignment assignment1 = Function.Assignment.newBuilder()
                .setWorkerId("worker-1")
                .setInstance(Function.Instance.newBuilder()
                        .setFunctionMetaData(function1).setInstanceId(0).build())
                .build();

        Map<String, Map<String, Function.Assignment>> currentAssignments = new HashMap<>();
        Map<String, Function.Assignment> assignmentEntry1 = new HashMap<>();
        assignmentEntry1.put(Utils.getFullyQualifiedInstanceId(assignment1.getInstance()), assignment1);

        currentAssignments.put("worker-1", assignmentEntry1);
        doReturn(currentAssignments).when(functionRuntimeManager).getCurrentAssignments();

        // single node
        List<WorkerInfo> workerInfoList = new LinkedList<>();
        workerInfoList.add(WorkerInfo.of("worker-1", "workerHostname-1", 5000));
        doReturn(workerInfoList).when(membershipManager).getCurrentMembership();

        // i am leader
        doReturn(true).when(membershipManager).isLeader();

        callSchedule();

        List<Invocation> invocations = getMethodInvocationDetails(message, TypedMessageBuilder.class.getMethod("sendAsync"));
        Assert.assertEquals(invocations.size(), 1);
        invocations = getMethodInvocationDetails(message, TypedMessageBuilder.class.getMethod("value",
                Object.class));
        byte[] send = (byte[]) invocations.get(0).getRawArguments()[0];
        Assignment assignments = Assignment.parseFrom(send);

        log.info("assignments: {}", assignments);

        Function.Assignment assignment2 = Function.Assignment.newBuilder()
                .setWorkerId("worker-1")
                .setInstance(Function.Instance.newBuilder()
                        .setFunctionMetaData(function2).setInstanceId(0).build())
                .build();
        Assert.assertEquals(assignments, assignment2);

        // updating assignments
        currentAssignments.get("worker-1").put(Utils.getFullyQualifiedInstanceId(assignment2.getInstance()), assignment2);

        // scale up

        Function.FunctionMetaData function2Scaled = Function.FunctionMetaData.newBuilder()
                .setFunctionDetails(Function.FunctionDetails.newBuilder().setName("func-2")
                        .setNamespace("namespace-1").setTenant("tenant-1").setParallelism(3)).setVersion(version)
                .build();
        functionMetaDataList = new LinkedList<>();
        functionMetaDataList.add(function1);
        functionMetaDataList.add(function2Scaled);
        doReturn(functionMetaDataList).when(functionMetaDataManager).getAllFunctionMetaData();

        Function.Assignment assignment2Scaled1 = Function.Assignment.newBuilder()
                .setWorkerId("worker-1")
                .setInstance(Function.Instance.newBuilder()
                        .setFunctionMetaData(function2Scaled).setInstanceId(0).build())
                .build();
        Function.Assignment assignment2Scaled2 = Function.Assignment.newBuilder()
                .setWorkerId("worker-1")
                .setInstance(Function.Instance.newBuilder()
                        .setFunctionMetaData(function2Scaled).setInstanceId(1).build())
                .build();
        Function.Assignment assignment2Scaled3 = Function.Assignment.newBuilder()
                .setWorkerId("worker-1")
                .setInstance(Function.Instance.newBuilder()
                        .setFunctionMetaData(function2Scaled).setInstanceId(2).build())
                .build();

        callSchedule();

        invocations = getMethodInvocationDetails(message, TypedMessageBuilder.class.getMethod("sendAsync"));
        Assert.assertEquals(invocations.size(), 4);
        invocations = getMethodInvocationDetails(message, TypedMessageBuilder.class.getMethod("value",
                Object.class));

        Set<Assignment> allAssignments = Sets.newHashSet();
        invocations.forEach(invocation -> {
            try {
                allAssignments.add(Assignment.parseFrom((byte[])invocation.getRawArguments()[0]));
            } catch (InvalidProtocolBufferException e) {
                throw new RuntimeException(e);
            }
        });

        assertTrue(allAssignments.contains(assignment2Scaled1));
        assertTrue(allAssignments.contains(assignment2Scaled2));
        assertTrue(allAssignments.contains(assignment2Scaled3));
    }

    @Test
    public void testScalingDown() throws Exception {
        List<Function.FunctionMetaData> functionMetaDataList = new LinkedList<>();
        long version = 5;
        Function.FunctionMetaData function1 = Function.FunctionMetaData.newBuilder()
                .setFunctionDetails(Function.FunctionDetails.newBuilder().setName("func-1")
                        .setNamespace("namespace-1").setTenant("tenant-1").setParallelism(1)).setVersion(version)
                .build();

        Function.FunctionMetaData function2 = Function.FunctionMetaData.newBuilder()
                .setFunctionDetails(Function.FunctionDetails.newBuilder().setName("func-2")
                        .setNamespace("namespace-1").setTenant("tenant-1").setParallelism(3)).setVersion(version)
                .build();
        functionMetaDataList.add(function1);
        functionMetaDataList.add(function2);
        doReturn(functionMetaDataList).when(functionMetaDataManager).getAllFunctionMetaData();

<<<<<<< HEAD
        ThreadRuntimeFactory factory = new ThreadRuntimeFactory("dummy", null, "dummy", ClearTextSecretsProvider.class.getName(), null);
=======
        ThreadRuntimeFactory factory = new ThreadRuntimeFactory("dummy", null, "dummy", new ClearTextSecretsProvider());
>>>>>>> 35cd182f
        doReturn(factory).when(functionRuntimeManager).getRuntimeFactory();

        // set assignments
        Function.Assignment assignment1 = Function.Assignment.newBuilder()
                .setWorkerId("worker-1")
                .setInstance(Function.Instance.newBuilder()
                        .setFunctionMetaData(function1).setInstanceId(0).build())
                .build();

        Map<String, Map<String, Function.Assignment>> currentAssignments = new HashMap<>();
        Map<String, Function.Assignment> assignmentEntry1 = new HashMap<>();
        assignmentEntry1.put(Utils.getFullyQualifiedInstanceId(assignment1.getInstance()), assignment1);

        currentAssignments.put("worker-1", assignmentEntry1);
        doReturn(currentAssignments).when(functionRuntimeManager).getCurrentAssignments();

        // single node
        List<WorkerInfo> workerInfoList = new LinkedList<>();
        workerInfoList.add(WorkerInfo.of("worker-1", "workerHostname-1", 5000));
        doReturn(workerInfoList).when(membershipManager).getCurrentMembership();

        // i am leader
        doReturn(true).when(membershipManager).isLeader();

        callSchedule();

        List<Invocation> invocations = getMethodInvocationDetails(message, TypedMessageBuilder.class.getMethod("sendAsync"));
        Assert.assertEquals(invocations.size(), 3);
        invocations = getMethodInvocationDetails(message, TypedMessageBuilder.class.getMethod("value",
                Object.class));
        byte[] send = (byte[]) invocations.get(0).getRawArguments()[0];
        Assignment assignments = Assignment.parseFrom(send);

        log.info("assignments: {}", assignments);

        Set<Assignment> allAssignments = Sets.newHashSet();
        invocations.forEach(invocation -> {
            try {
                allAssignments.add(Assignment.parseFrom((byte[])invocation.getRawArguments()[0]));
            } catch (InvalidProtocolBufferException e) {
                throw new RuntimeException(e);
            }
        });

        Function.Assignment assignment2_1 = Function.Assignment.newBuilder()
                .setWorkerId("worker-1")
                .setInstance(Function.Instance.newBuilder()
                        .setFunctionMetaData(function2).setInstanceId(0).build())
                .build();
        Function.Assignment assignment2_2 = Function.Assignment.newBuilder()
                .setWorkerId("worker-1")
                .setInstance(Function.Instance.newBuilder()
                        .setFunctionMetaData(function2).setInstanceId(1).build())
                .build();
        Function.Assignment assignment2_3 = Function.Assignment.newBuilder()
                .setWorkerId("worker-1")
                .setInstance(Function.Instance.newBuilder()
                        .setFunctionMetaData(function2).setInstanceId(2).build())
                .build();

        assertTrue(allAssignments.contains(assignment2_1));
        assertTrue(allAssignments.contains(assignment2_2));
        assertTrue(allAssignments.contains(assignment2_3));

        // updating assignments
        currentAssignments.get("worker-1").put(Utils.getFullyQualifiedInstanceId(assignment2_1.getInstance()), assignment2_1);
        currentAssignments.get("worker-1").put(Utils.getFullyQualifiedInstanceId(assignment2_2.getInstance()), assignment2_2);
        currentAssignments.get("worker-1").put(Utils.getFullyQualifiedInstanceId(assignment2_3.getInstance()), assignment2_3);

        // scale down

        Function.FunctionMetaData function2Scaled = Function.FunctionMetaData.newBuilder()
                .setFunctionDetails(Function.FunctionDetails.newBuilder().setName("func-2")
                        .setNamespace("namespace-1").setTenant("tenant-1").setParallelism(1)).setVersion(version)
                .build();
        functionMetaDataList = new LinkedList<>();
        functionMetaDataList.add(function1);
        functionMetaDataList.add(function2Scaled);
        doReturn(functionMetaDataList).when(functionMetaDataManager).getAllFunctionMetaData();

        Function.Assignment assignment2Scaled = Function.Assignment.newBuilder()
                .setWorkerId("worker-1")
                .setInstance(Function.Instance.newBuilder()
                        .setFunctionMetaData(function2Scaled).setInstanceId(0).build())
                .build();

        callSchedule();

        invocations = getMethodInvocationDetails(message, TypedMessageBuilder.class.getMethod("sendAsync"));
        Assert.assertEquals(invocations.size(), 6);
        invocations = getMethodInvocationDetails(message, TypedMessageBuilder.class.getMethod("value",
                Object.class));

        Set<Assignment> allAssignments2 = Sets.newHashSet();
        invocations.forEach(invocation -> {
            try {
                allAssignments2.add(Assignment.parseFrom((byte[])invocation.getRawArguments()[0]));
            } catch (InvalidProtocolBufferException e) {
                throw new RuntimeException(e);
            }
        });

        assertTrue(allAssignments2.contains(assignment2Scaled));
    }

    @Test
    public void testHeartbeatFunction() throws Exception {
        List<Function.FunctionMetaData> functionMetaDataList = new LinkedList<>();
        final long version = 5;
        final String workerId1 = "host-workerId-1";
        final String workerId2 = "host-workerId-2";
        Function.FunctionMetaData function1 = Function.FunctionMetaData.newBuilder()
                .setFunctionDetails(Function.FunctionDetails.newBuilder().setName(workerId1)
                        .setNamespace(SchedulerManager.HEARTBEAT_NAMESPACE)
                        .setTenant(SchedulerManager.HEARTBEAT_TENANT).setParallelism(1))
                .setVersion(version).build();

        Function.FunctionMetaData function2 = Function.FunctionMetaData.newBuilder()
                .setFunctionDetails(Function.FunctionDetails.newBuilder().setName(workerId2)
                        .setNamespace(SchedulerManager.HEARTBEAT_NAMESPACE)
                        .setTenant(SchedulerManager.HEARTBEAT_TENANT).setParallelism(1))
                .setVersion(version).build();
        functionMetaDataList.add(function1);
        functionMetaDataList.add(function2);
        doReturn(functionMetaDataList).when(functionMetaDataManager).getAllFunctionMetaData();

<<<<<<< HEAD
        ThreadRuntimeFactory factory = new ThreadRuntimeFactory("dummy", null, "dummy", ClearTextSecretsProvider.class.getName(), null);
=======
        ThreadRuntimeFactory factory = new ThreadRuntimeFactory("dummy", null, "dummy", new ClearTextSecretsProvider());
>>>>>>> 35cd182f
        doReturn(factory).when(functionRuntimeManager).getRuntimeFactory();

        Map<String, Map<String, Function.Assignment>> currentAssignments = new HashMap<>();
        Map<String, Function.Assignment> assignmentEntry1 = new HashMap<>();

        currentAssignments.put("worker-1", assignmentEntry1);
        doReturn(currentAssignments).when(functionRuntimeManager).getCurrentAssignments();

        List<WorkerInfo> workerInfoList = new LinkedList<>();
        workerInfoList.add(WorkerInfo.of(workerId1, "workerHostname-1", 5000));
        workerInfoList.add(WorkerInfo.of(workerId2, "workerHostname-1", 6000));
        doReturn(workerInfoList).when(membershipManager).getCurrentMembership();

        // i am leader
        doReturn(true).when(membershipManager).isLeader();

        callSchedule();

        List<Invocation> invocations = getMethodInvocationDetails(message, TypedMessageBuilder.class.getMethod("sendAsync"));
        Assert.assertEquals(invocations.size(), 2);
        invocations = getMethodInvocationDetails(message, TypedMessageBuilder.class.getMethod("value",
                Object.class));
        invocations.forEach(invocation -> {
            try {
                Assignment assignment = Assignment.parseFrom((byte[])invocation.getRawArguments()[0]);
                String functionName = assignment.getInstance().getFunctionMetaData().getFunctionDetails().getName();
                String assignedWorkerId = assignment.getWorkerId();
                Assert.assertEquals(functionName, assignedWorkerId);
            } catch (InvalidProtocolBufferException e) {
                throw new RuntimeException(e);
            }
        });
    }

    @Test
    public void testUpdate() throws Exception {
        List<Function.FunctionMetaData> functionMetaDataList = new LinkedList<>();
        long version = 5;
        Function.FunctionMetaData function1 = Function.FunctionMetaData.newBuilder()
                .setPackageLocation(Function.PackageLocationMetaData.newBuilder().setPackagePath("/foo/bar1"))
                .setFunctionDetails(Function.FunctionDetails.newBuilder().setName("func-1")
                        .setNamespace("namespace-1").setTenant("tenant-1").setParallelism(1)).setVersion(version)
                .build();

        Function.FunctionMetaData function2 = Function.FunctionMetaData.newBuilder()
                .setPackageLocation(Function.PackageLocationMetaData.newBuilder().setPackagePath("/foo/bar1"))
                .setFunctionDetails(Function.FunctionDetails.newBuilder().setName("func-2")
                        .setNamespace("namespace-1").setTenant("tenant-1").setParallelism(3)).setVersion(version)
                .build();
        functionMetaDataList.add(function1);
        functionMetaDataList.add(function2);
        doReturn(functionMetaDataList).when(functionMetaDataManager).getAllFunctionMetaData();

<<<<<<< HEAD
        ThreadRuntimeFactory factory = new ThreadRuntimeFactory("dummy", null, "dummy", ClearTextSecretsProvider.class.getName(), null);
=======
        ThreadRuntimeFactory factory = new ThreadRuntimeFactory("dummy", null, "dummy", new ClearTextSecretsProvider());
>>>>>>> 35cd182f
        doReturn(factory).when(functionRuntimeManager).getRuntimeFactory();

        // set assignments
        Function.Assignment assignment1 = Function.Assignment.newBuilder()
                .setWorkerId("worker-1")
                .setInstance(Function.Instance.newBuilder()
                        .setFunctionMetaData(function1).setInstanceId(0).build())
                .build();

        Map<String, Map<String, Function.Assignment>> currentAssignments = new HashMap<>();
        Map<String, Function.Assignment> assignmentEntry1 = new HashMap<>();
        assignmentEntry1.put(Utils.getFullyQualifiedInstanceId(assignment1.getInstance()), assignment1);

        currentAssignments.put("worker-1", assignmentEntry1);
        doReturn(currentAssignments).when(functionRuntimeManager).getCurrentAssignments();

        // single node
        List<WorkerInfo> workerInfoList = new LinkedList<>();
        workerInfoList.add(WorkerInfo.of("worker-1", "workerHostname-1", 5000));
        doReturn(workerInfoList).when(membershipManager).getCurrentMembership();

        // i am leader
        doReturn(true).when(membershipManager).isLeader();

        callSchedule();

        Function.Assignment assignment2_1 = Function.Assignment.newBuilder()
                .setWorkerId("worker-1")
                .setInstance(Function.Instance.newBuilder()
                        .setFunctionMetaData(function2).setInstanceId(0).build())
                .build();
        Function.Assignment assignment2_2 = Function.Assignment.newBuilder()
                .setWorkerId("worker-1")
                .setInstance(Function.Instance.newBuilder()
                        .setFunctionMetaData(function2).setInstanceId(1).build())
                .build();
        Function.Assignment assignment2_3 = Function.Assignment.newBuilder()
                .setWorkerId("worker-1")
                .setInstance(Function.Instance.newBuilder()
                        .setFunctionMetaData(function2).setInstanceId(2).build())
                .build();

        List<Invocation> invocations = getMethodInvocationDetails(message, TypedMessageBuilder.class.getMethod("sendAsync"));
        Assert.assertEquals(invocations.size(), 3);
        invocations = getMethodInvocationDetails(message, TypedMessageBuilder.class.getMethod("value",
                Object.class));

        Set<Assignment> allAssignments = Sets.newHashSet();
        invocations.forEach(invocation -> {
            try {
                allAssignments.add(Assignment.parseFrom((byte[])invocation.getRawArguments()[0]));
            } catch (InvalidProtocolBufferException e) {
                throw new RuntimeException(e);
            }
        });

        assertEquals(allAssignments.size(), 3);
        assertTrue(allAssignments.contains(assignment2_1));
        assertTrue(allAssignments.contains(assignment2_2));
        assertTrue(allAssignments.contains(assignment2_3));

        // updating assignments
        currentAssignments.get("worker-1").put(Utils.getFullyQualifiedInstanceId(assignment2_1.getInstance()), assignment2_1);
        currentAssignments.get("worker-1").put(Utils.getFullyQualifiedInstanceId(assignment2_2.getInstance()), assignment2_2);
        currentAssignments.get("worker-1").put(Utils.getFullyQualifiedInstanceId(assignment2_3.getInstance()), assignment2_3);

        // update field

        Function.FunctionMetaData function2Updated = Function.FunctionMetaData.newBuilder()
                .setPackageLocation(Function.PackageLocationMetaData.newBuilder().setPackagePath("/foo/bar2"))
                .setFunctionDetails(Function.FunctionDetails.newBuilder().setName("func-2")
                        .setNamespace("namespace-1").setTenant("tenant-1").setParallelism(3)).setVersion(version)
                .build();
        functionMetaDataList = new LinkedList<>();
        functionMetaDataList.add(function1);
        functionMetaDataList.add(function2Updated);
        doReturn(functionMetaDataList).when(functionMetaDataManager).getAllFunctionMetaData();

        Function.Assignment assignment2Updated1 = Function.Assignment.newBuilder()
                .setWorkerId("worker-1")
                .setInstance(Function.Instance.newBuilder()
                        .setFunctionMetaData(function2Updated).setInstanceId(0).build())
                .build();
        Function.Assignment assignment2Updated2 = Function.Assignment.newBuilder()
                .setWorkerId("worker-1")
                .setInstance(Function.Instance.newBuilder()
                        .setFunctionMetaData(function2Updated).setInstanceId(1).build())
                .build();
        Function.Assignment assignment2Updated3 = Function.Assignment.newBuilder()
                .setWorkerId("worker-1")
                .setInstance(Function.Instance.newBuilder()
                        .setFunctionMetaData(function2Updated).setInstanceId(2).build())
                .build();

        callSchedule();

        invocations = getMethodInvocationDetails(message, TypedMessageBuilder.class.getMethod("sendAsync"));
        Assert.assertEquals(invocations.size(), 6);
        invocations = getMethodInvocationDetails(message, TypedMessageBuilder.class.getMethod("value",
                Object.class));

        Set<Assignment> allAssignments2 = Sets.newHashSet();
        invocations.forEach(invocation -> {
            try {
                allAssignments2.add(Assignment.parseFrom((byte[])invocation.getRawArguments()[0]));
            } catch (InvalidProtocolBufferException e) {
                throw new RuntimeException(e);
            }
        });

        assertTrue(allAssignments2.contains(assignment2Updated1));
        assertTrue(allAssignments2.contains(assignment2Updated2));
        assertTrue(allAssignments2.contains(assignment2Updated3));
    }

    @Test
    public void testAssignmentWorkerDoesNotExist() throws InterruptedException, NoSuchMethodException, TimeoutException, ExecutionException, InvalidProtocolBufferException {
        List<Function.FunctionMetaData> functionMetaDataList = new LinkedList<>();
        long version = 5;
        Function.FunctionMetaData function1 = Function.FunctionMetaData.newBuilder()
                .setFunctionDetails(Function.FunctionDetails.newBuilder().setName("func-1")
                        .setNamespace("namespace-1").setTenant("tenant-1").setParallelism(1)).setVersion(version)
                .build();

        Function.FunctionMetaData function2 = Function.FunctionMetaData.newBuilder()
                .setFunctionDetails(Function.FunctionDetails.newBuilder().setName("func-2")
                        .setNamespace("namespace-1").setTenant("tenant-1").setParallelism(1)).setVersion(version)
                .build();
        functionMetaDataList.add(function1);
        functionMetaDataList.add(function2);
        doReturn(functionMetaDataList).when(functionMetaDataManager).getAllFunctionMetaData();

<<<<<<< HEAD
        ThreadRuntimeFactory factory = new ThreadRuntimeFactory("dummy", null, "dummy", ClearTextSecretsProvider.class.getName(), null);
=======
        ThreadRuntimeFactory factory = new ThreadRuntimeFactory("dummy", null, "dummy", new ClearTextSecretsProvider());
>>>>>>> 35cd182f
        doReturn(factory).when(functionRuntimeManager).getRuntimeFactory();

        // set assignments
        Function.Assignment assignment1 = Function.Assignment.newBuilder()
                .setWorkerId("worker-1")
                .setInstance(Function.Instance.newBuilder()
                        .setFunctionMetaData(function1).setInstanceId(0).build())
                .build();

        // set assignment to worker that doesn't exist / died
        Function.Assignment assignment2 = Function.Assignment.newBuilder()
                .setWorkerId("worker-2")
                .setInstance(Function.Instance.newBuilder()
                        .setFunctionMetaData(function2).setInstanceId(0).build())
                .build();

        Map<String, Map<String, Function.Assignment>> currentAssignments = new HashMap<>();
        Map<String, Function.Assignment> assignmentEntry1 = new HashMap<>();
        assignmentEntry1.put(Utils.getFullyQualifiedInstanceId(assignment1.getInstance()), assignment1);
        currentAssignments.put("worker-1", assignmentEntry1);

        Map<String, Function.Assignment> assignmentEntry2 = new HashMap<>();
        assignmentEntry2.put(Utils.getFullyQualifiedInstanceId(assignment2.getInstance()), assignment2);
        currentAssignments.put("worker-2", assignmentEntry2);

        doReturn(currentAssignments).when(functionRuntimeManager).getCurrentAssignments();

        // single node
        List<WorkerInfo> workerInfoList = new LinkedList<>();
        workerInfoList.add(WorkerInfo.of("worker-1", "workerHostname-1", 5000));
        doReturn(workerInfoList).when(membershipManager).getCurrentMembership();

        // i am leader
        doReturn(true).when(membershipManager).isLeader();

        callSchedule();

        List<Invocation> invocations = getMethodInvocationDetails(message, TypedMessageBuilder.class.getMethod("sendAsync"));
        Assert.assertEquals(invocations.size(), 0);
    }

    private void callSchedule() throws NoSuchMethodException, InterruptedException,
            TimeoutException, ExecutionException {
        Future<?> complete = schedulerManager.schedule();

        complete.get(30, TimeUnit.SECONDS);
    }

    private List<Invocation> getMethodInvocationDetails(Object o, Method method) throws NoSuchMethodException {
        List<Invocation> ret = new LinkedList<>();
        for (Invocation entry : Mockito.mockingDetails(o).getInvocations()) {
            if (entry.getMethod().getName().equals(method.getName())) {
                ret.add(entry);
            }
        }
        return ret;
    }
}<|MERGE_RESOLUTION|>--- conflicted
+++ resolved
@@ -141,11 +141,7 @@
         functionMetaDataList.add(function1);
         doReturn(functionMetaDataList).when(functionMetaDataManager).getAllFunctionMetaData();
 
-<<<<<<< HEAD
-        ThreadRuntimeFactory factory = new ThreadRuntimeFactory("dummy", null, "dummy", ClearTextSecretsProvider.class.getName(), null);
-=======
         ThreadRuntimeFactory factory = new ThreadRuntimeFactory("dummy", null, "dummy", new ClearTextSecretsProvider());
->>>>>>> 35cd182f
         doReturn(factory).when(functionRuntimeManager).getRuntimeFactory();
 
         // set assignments
@@ -191,11 +187,7 @@
         functionMetaDataList.add(function1);
         doReturn(functionMetaDataList).when(functionMetaDataManager).getAllFunctionMetaData();
 
-<<<<<<< HEAD
-        ThreadRuntimeFactory factory = new ThreadRuntimeFactory("dummy", null, "dummy", ClearTextSecretsProvider.class.getName(), null);
-=======
         ThreadRuntimeFactory factory = new ThreadRuntimeFactory("dummy", null, "dummy", new ClearTextSecretsProvider());
->>>>>>> 35cd182f
         doReturn(factory).when(functionRuntimeManager).getRuntimeFactory();
 
         // set assignments
@@ -242,11 +234,7 @@
         functionMetaDataList.add(function2);
         doReturn(functionMetaDataList).when(functionMetaDataManager).getAllFunctionMetaData();
 
-<<<<<<< HEAD
-        ThreadRuntimeFactory factory = new ThreadRuntimeFactory("dummy", null, "dummy", ClearTextSecretsProvider.class.getName(), null);
-=======
         ThreadRuntimeFactory factory = new ThreadRuntimeFactory("dummy", null, "dummy", new ClearTextSecretsProvider());
->>>>>>> 35cd182f
         doReturn(factory).when(functionRuntimeManager).getRuntimeFactory();
 
         // set assignments
@@ -306,11 +294,7 @@
         functionMetaDataList.add(function1);
         doReturn(functionMetaDataList).when(functionMetaDataManager).getAllFunctionMetaData();
 
-<<<<<<< HEAD
-        ThreadRuntimeFactory factory = new ThreadRuntimeFactory("dummy", null, "dummy", ClearTextSecretsProvider.class.getName(), null);
-=======
         ThreadRuntimeFactory factory = new ThreadRuntimeFactory("dummy", null, "dummy", new ClearTextSecretsProvider());
->>>>>>> 35cd182f
         doReturn(factory).when(functionRuntimeManager).getRuntimeFactory();
 
         // set assignments
@@ -375,11 +359,7 @@
         functionMetaDataList.add(function2);
         doReturn(functionMetaDataList).when(functionMetaDataManager).getAllFunctionMetaData();
 
-<<<<<<< HEAD
-        ThreadRuntimeFactory factory = new ThreadRuntimeFactory("dummy", null, "dummy", ClearTextSecretsProvider.class.getName(), null);
-=======
         ThreadRuntimeFactory factory = new ThreadRuntimeFactory("dummy", null, "dummy", new ClearTextSecretsProvider());
->>>>>>> 35cd182f
         doReturn(factory).when(functionRuntimeManager).getRuntimeFactory();
 
         // set assignments
@@ -490,11 +470,7 @@
         functionMetaDataList.add(function2);
         doReturn(functionMetaDataList).when(functionMetaDataManager).getAllFunctionMetaData();
 
-<<<<<<< HEAD
-        ThreadRuntimeFactory factory = new ThreadRuntimeFactory("dummy", null, "dummy", ClearTextSecretsProvider.class.getName(), null);
-=======
         ThreadRuntimeFactory factory = new ThreadRuntimeFactory("dummy", null, "dummy", new ClearTextSecretsProvider());
->>>>>>> 35cd182f
         doReturn(factory).when(functionRuntimeManager).getRuntimeFactory();
 
         // set assignments
@@ -621,11 +597,7 @@
         functionMetaDataList.add(function2);
         doReturn(functionMetaDataList).when(functionMetaDataManager).getAllFunctionMetaData();
 
-<<<<<<< HEAD
-        ThreadRuntimeFactory factory = new ThreadRuntimeFactory("dummy", null, "dummy", ClearTextSecretsProvider.class.getName(), null);
-=======
         ThreadRuntimeFactory factory = new ThreadRuntimeFactory("dummy", null, "dummy", new ClearTextSecretsProvider());
->>>>>>> 35cd182f
         doReturn(factory).when(functionRuntimeManager).getRuntimeFactory();
 
         Map<String, Map<String, Function.Assignment>> currentAssignments = new HashMap<>();
@@ -679,11 +651,7 @@
         functionMetaDataList.add(function2);
         doReturn(functionMetaDataList).when(functionMetaDataManager).getAllFunctionMetaData();
 
-<<<<<<< HEAD
-        ThreadRuntimeFactory factory = new ThreadRuntimeFactory("dummy", null, "dummy", ClearTextSecretsProvider.class.getName(), null);
-=======
         ThreadRuntimeFactory factory = new ThreadRuntimeFactory("dummy", null, "dummy", new ClearTextSecretsProvider());
->>>>>>> 35cd182f
         doReturn(factory).when(functionRuntimeManager).getRuntimeFactory();
 
         // set assignments
@@ -816,11 +784,7 @@
         functionMetaDataList.add(function2);
         doReturn(functionMetaDataList).when(functionMetaDataManager).getAllFunctionMetaData();
 
-<<<<<<< HEAD
-        ThreadRuntimeFactory factory = new ThreadRuntimeFactory("dummy", null, "dummy", ClearTextSecretsProvider.class.getName(), null);
-=======
         ThreadRuntimeFactory factory = new ThreadRuntimeFactory("dummy", null, "dummy", new ClearTextSecretsProvider());
->>>>>>> 35cd182f
         doReturn(factory).when(functionRuntimeManager).getRuntimeFactory();
 
         // set assignments
